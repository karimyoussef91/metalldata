--- conflicted
+++ resolved
@@ -33,16 +33,12 @@
 struct option {
   std::filesystem::path metall_path{"./metall_data"};
   std::filesystem::path input_path;
-<<<<<<< HEAD
-  std::string           primary_key;
-=======
->>>>>>> bcce39ee
   bool                  profile{false};
 };
 
 bool parse_options(int argc, char *argv[], option *opt) {
   int opt_char;
-  while ((opt_char = getopt(argc, argv, "d:i:k:Ph")) != -1) {
+  while ((opt_char = getopt(argc, argv, "d:i:Ph")) != -1) {
     switch (opt_char) {
       case 'd':
         opt->metall_path = std::filesystem::path(optarg);
@@ -50,9 +46,6 @@
       case 'i':
         opt->input_path = std::filesystem::path(optarg);
         break;
-      case 'k':
-        opt->primary_key = std::filesystem::path(optarg);
-        break;
       case 'P':
         opt->profile = true;
         break;
@@ -73,13 +66,8 @@
 void show_usage(std::ostream &os) {
   os << "Usage: ingest_parquet -d metall_path -i input_path" << std::endl;
   os << "  -d: Path to Metall directory" << std::endl;
-<<<<<<< HEAD
-  os << "  -i: Path to the input Parquet file" << std::endl;
-  os << "  -k: Primary key (optional)" << std::endl;
-=======
   os << "  -i: Path to an input Parquet file or directory contains Parquet "
         "files" << std::endl;
->>>>>>> bcce39ee
   os << "  -P: Enable profiling (may harm speed)" << std::endl;
 }
 
@@ -103,45 +91,6 @@
 
   auto *string_store = manager.construct<string_store_type>(
       metall::unique_instance)(manager.get_allocator());
-<<<<<<< HEAD
-  static auto *record_store = manager.construct<record_store_type>(
-      metall::unique_instance)(string_store, manager.get_allocator());
-   
-
-  ygm::io::parquet_parser parquetp(comm, {opt.input_path});
-  const auto             &schema = parquetp.get_schema();
-
-  //
-  // Locate index of primary key
-  int primary_key_index = -1;
-  if (opt.primary_key.size() > 0) {
-    for (size_t i = 0; i < schema.size(); ++i) {
-      if (opt.primary_key == schema[i].name) {
-        comm.cerr0("Found primary key: ", i);
-        primary_key_index = i;
-        break;
-      }
-    }
-    if(primary_key_index == -1) {
-      comm.cerr0("Primary key not found: ", opt.primary_key);
-    }
-  }
-
-  // Add series
-  static std::vector<size_t> vec_col_ids;
-  for (const auto &s : schema) {
-    if (s.type.equal(parquet::Type::INT32) ||
-        s.type.equal(parquet::Type::INT64)) {
-      auto sinfo = record_store->add_series<int64_t>(s.name);
-      vec_col_ids.push_back(sinfo.series_index);
-    } else if (s.type.equal(parquet::Type::FLOAT) or
-               s.type.equal(parquet::Type::DOUBLE)) {
-      auto sinfo = record_store->add_series<double>(s.name);
-      vec_col_ids.push_back(sinfo.series_index);
-    } else if (s.type.equal(parquet::Type::BYTE_ARRAY)) {
-      auto sinfo = record_store->add_series<std::string_view>(s.name);
-      vec_col_ids.push_back(sinfo.series_index);
-=======
   auto *record_store = manager.construct<record_store_type>(
       metall::unique_instance)(string_store, manager.get_allocator());
 
@@ -157,7 +106,6 @@
       record_store->add_series<double>(name);
     } else if (type.equal(parquet::Type::BYTE_ARRAY)) {
       record_store->add_series<std::string_view>(name);
->>>>>>> bcce39ee
     } else {
       comm.cerr0() << "Unsupported column type: " << s.type << std::endl;
       MPI_Abort(comm.get_mpi_comm(), EXIT_FAILURE);
@@ -172,65 +120,6 @@
   static size_t total_ingested_bytes    = 0;
   static size_t total_num_strs          = 0;
   parquetp.for_all(
-<<<<<<< HEAD
-      [&schema, &opt, primary_key_index, &comm](auto &&row) {
-
-
-        auto record_inserter = [](auto&& row, bool bprofile) {
-          const auto record_id = record_store->add_record();
-          for (int i = 0; i < row.size(); ++i) {
-            auto &field = row[i];
-            if (std::holds_alternative<std::monostate>(field)) {
-              continue;  // Leave the field empty for None/NaN values
-            }
-            //const auto &name = schema[i].name;
-            size_t name = vec_col_ids[i];
-            std::visit(
-                [&record_id, &name, bprofile](auto &&field) {
-                  using T = std::decay_t<decltype(field)>;
-                  if constexpr (std::is_same_v<T, int32_t> ||
-                                std::is_same_v<T, int64_t>) {
-                    record_store->set<int64_t>(name, record_id, field);
-                    if (bprofile) {
-                      total_ingested_bytes += sizeof(T);
-                    }
-                  } else if constexpr (std::is_same_v<T, float> ||
-                                       std::is_same_v<T, double>) {
-                    record_store->set<double>(name, record_id, field);
-                    if (bprofile) {
-                      total_ingested_bytes += sizeof(T);
-                    }
-                  } else if constexpr (std::is_same_v<T, std::string>) {
-                    record_store->set<std::string_view>(name, record_id, field);
-  
-                    if (bprofile) {
-                      total_ingested_str_size += field.size();
-                      total_ingested_bytes += field.size();  // Assume ASCII
-                      ++total_num_strs;
-                    }
-                  } else {
-                    throw std::runtime_error("Unsupported type");
-                  }
-                },
-                std::move(field));
-          }
-        };
-
-
-
-        if (primary_key_index != -1) {
-          // partition based on primary key
-          int owner = std::visit([](auto &&field) { return make_hash(field); },
-                                row[primary_key_index]) % comm.size();
-          //std::cout << "owner = " << owner << std::endl;
-          comm.async(owner, record_inserter, row, opt.profile);
-        } else {
-          // do it locally
-          record_inserter(row, opt.profile);
-        }
-
-
-=======
       [&schema, &record_store, &opt](auto &stream_reader, const auto &) {
         const auto record_id = record_store->add_record();
         auto row = ygm::io::read_parquet_as_variant(stream_reader, schema);
@@ -270,7 +159,6 @@
               },
               std::move(field));
         }
->>>>>>> bcce39ee
       });
   comm.barrier();
   comm.cout0() << "Ingest took (s): " << ingest_timer.elapsed() << std::endl;
@@ -287,18 +175,10 @@
                << comm.all_reduce_sum(record_store->num_records()) << std::endl;
 
   comm.cout0() << "Series name, Load factor" << std::endl;
-<<<<<<< HEAD
-  for (const auto s : schema) {
-    //comm.cout("record_store->load_factor(s.name) = ", record_store->load_factor(s.name));
-    const auto ave_load_factor =
-        comm.all_reduce_sum(record_store->load_factor(s.name)) / comm.size();
-    comm.cout0() << "  " << s.name << ", " << ave_load_factor << std::endl;
-=======
   for (const auto &[type, name] : schema) {
     const auto ave_load_factor =
         comm.all_reduce_sum(record_store->load_factor(name)) / comm.size();
     comm.cout0() << "  " << name << ", " << ave_load_factor << std::endl;
->>>>>>> bcce39ee
   }
 
   if (opt.profile) {
