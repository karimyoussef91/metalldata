// Copyright 2024 Lawrence Livermore National Security, LLC and other Metall
// Project Developers. See the top-level COPYRIGHT file for details.
//
// SPDX-License-Identifier: (Apache-2.0 OR MIT)

#pragma once

#include <algorithm>
#include <cstdlib>
#include <deque>
#include <memory>
#include <scoped_allocator>
#include <stdexcept>
#include <string>
#include <string_view>
#include <type_traits>
#include <unordered_map>
#include <variant>
#include <vector>

#include <boost/container/deque.hpp>
#include <boost/container/string.hpp>
#include <boost/container/vector.hpp>
#include <boost/unordered/unordered_map.hpp>
#include <boost/unordered/unordered_flat_map.hpp>

#include "string_table/string_store.hpp"
#include "multiseries/container.hpp"

namespace multiseries {
namespace {
namespace bc   = boost::container;
namespace cstr = compact_string;
}  // namespace

/// \brief Column-based record store
/// \tparam Alloc The type of the allocator
/// \details
/// This class provides a column-based record store.
/// Each record (row) can have multiple series (columns).
/// Each series can have different types. Supported types are int64_t, uint64_t,
/// double, and std::string_view.
template <typename Alloc = std::allocator<std::byte>>
class basic_record_store {
 private:
  template <typename T>
  using other_allocator =
      typename std::allocator_traits<Alloc>::template rebind_alloc<T>;

  template <typename T>
  using scp_allocator = std::scoped_allocator_adaptor<other_allocator<T>>;

  using pointer_type = typename std::allocator_traits<Alloc>::pointer;

  template <typename T>
  using other_pointer_type =
      typename std::pointer_traits<pointer_type>::template rebind<T>;

 public:
  using record_id_type            = size_t;
  using allocator_type            = Alloc;
  using string_store_type         = cstr::string_store<allocator_type>;
  using string_store_pointer_type = other_pointer_type<string_store_type>;
  template <typename T>
  struct series_info_type {
    using type = T;
    size_t series_index;
  };

 private:
  template <typename T>
  using vector_type = bc::vector<T, scp_allocator<T>>;

  using deque_block_option_t =
      bc::deque_options<bc::block_bytes<METALLDATA_MSR_DEQUE_BLOCK_SIZE>>::type;
  template <typename T>
  using deque_type = bc::deque<T, scp_allocator<T>, deque_block_option_t>;

  template <typename T>
  using sparce_map_type =
      boost::unordered_flat_map<size_t, T, std::hash<size_t>,
                                std::equal_to<size_t>,
                                scp_allocator<std::pair<const size_t, T>>>;

  // If T is std::string_view, use cstr::string_accessor
  // Otherwise, use T
  template <typename T>
  using series_stored_type =
      std::conditional_t<std::is_same_v<T, std::string_view>,
                         cstr::string_accessor, T>;

  // Container to store a single series
  template <typename T>
  using series_container_type = series_container<series_stored_type<T>, Alloc>;

  using container_variant =
      std::variant<series_container_type<bool>, series_container_type<int64_t>,
                   series_container_type<uint64_t>,
                   series_container_type<double>,
                   series_container_type<std::string_view>>;

  using string_type =
      bc::basic_string<char, std::char_traits<char>, other_allocator<char>>;

  struct series_header {
    string_type       name;
    container_variant container;
  };
  using multiseries_main_container_type = vector_type<series_header>;

 public:
  explicit basic_record_store(string_store_type    *string_store,
                              const allocator_type &alloc = allocator_type())
      : m_record_status(alloc), m_series(alloc), m_string_store(string_store) {}

  record_id_type add_record() {
    // Does not increment container capacity yet
    m_record_status.push_back(true);
    return m_record_status.size() - 1;
  }

  /// \brief Add a series
  /// \param series_name The name of the series
  /// \param kind The kind of the container
  template <typename series_type>
  series_info_type<series_type> add_series(
      std::string_view series_name,
      container_kind   kind = container_kind::dense) {
    priv_series_type_check<series_type>();

    // Check if the series already exists
    auto itr = priv_find_series(series_name);
    if (itr != m_series.end()) {
      return series_info_type<series_type>{
          .series_index =
              (size_t)std::abs(std::distance(m_series.begin(), itr))};
    }

    m_series.push_back(
        {.name      = string_type(series_name.data(), series_name.size(),
                                  m_record_status.get_allocator()),
         .container = series_container_type<series_type>(
             kind, m_record_status.get_allocator())});

    return series_info_type<series_type>{.series_index = m_series.size() - 1};
  }

  /// \brief Returns the series data of a record
  /// \param series_name The name of the series
  /// \param record_id The record ID
  /// \return The series data
  /// If the series data does not exist, it throws a runtime error.
  template <typename series_type>
  const auto get(std::string_view     series_name,
                 const record_id_type record_id) const {
    priv_series_type_check<series_type>();
    auto itr = priv_find_series(series_name);
    if (itr == m_series.end()) {
      throw std::runtime_error("Series not found");
    }
    return priv_get_series_data<series_type>(itr->container, record_id);
  }

  /// \brief Returns the series data of a record
  /// \param series_name The name of the series
  /// \param record_id The record ID
  /// \return The series data
  /// If the series data does not exist, it throws a runtime error.
  template <typename series_type>
  const auto get(const series_info_type<series_type> &series_info,
                 const record_id_type                 record_id) const {
    priv_series_type_check<series_type>();
    if (series_info.series_index >= m_series.size()) {
      throw std::runtime_error("Series not found");
    }
    const auto &container = m_series[series_info.series_index].container;
    return priv_get_series_data<series_type>(container, record_id);
  }

  /// \brief Returns if a series data of a record is None (does not exist)
  bool is_none(std::string_view     series_name,
               const record_id_type record_id) const {
    auto itr = priv_find_series(series_name);
    if (itr == m_series.end()) {
      return true;
    }

    return !std::visit(
        [&record_id](const auto &container) {
          return container.contains(record_id);
        },
        itr->container);
  }
<<<<<<< HEAD

  /// \brief Returns if a series data of a record is None (does not exist)
  template <typename series_type>
  bool is_none(const series_info_type<series_type> &series_info,
               const record_id_type                 record_id) const {
    if (series_info.series_index >= m_series.size()) {
      return true;
    }
    return !std::get<series_container_type<series_type>>(
                m_series[series_info.series_index].container)
                .contains(record_id);
  }

  template <typename series_type>
  void set(std::string_view series_name, const record_id_type record_id,
           series_type value) {
    priv_series_type_check<series_type>();
    auto itr = priv_find_series(series_name);
    if (itr == m_series.end()) {
      throw std::runtime_error("Series not found");
    }

    priv_set_series_data<series_type>(*itr, record_id, value);
  }

  template <typename series_type>
  void set(size_t series_index, const record_id_type record_id,
           series_type value) {
    priv_series_type_check<series_type>();
    if (series_index >= m_series.size()) {
      throw std::runtime_error("Series not found");
=======

  /// \brief Returns if a series data of a record is None (does not exist)
  template <typename series_type>
  bool is_none(const series_info_type<series_type> &series_info,
               const record_id_type                 record_id) const {
    if (series_info.series_index >= m_series.size()) {
      return true;
    }
    return !std::get<series_container_type<series_type>>(
                m_series[series_info.series_index].container)
                .contains(record_id);
  }

  /// \brief Set a series data of a record (row)
  template <typename series_type>
  void set(std::string_view series_name, const record_id_type record_id,
           series_type value) {
    priv_series_type_check<series_type>();
    auto itr = priv_find_series(series_name);
    if (itr == m_series.end()) {
      throw std::runtime_error("Series not found");
    }

    priv_set_series_data<series_type>(*itr, record_id, value);
  }

  template <typename series_type>
  void set(const series_info_type<series_type> &series_info,
           const record_id_type record_id, series_type value) {
    priv_series_type_check<series_type>();
    if (series_info.series_index >= m_series.size()) {
      throw std::runtime_error("Series not found");
    }

    priv_set_series_data<series_type>(m_series[series_info.series_index],
                                      record_id, value);
  }

  /// Returns series_info_type<series_type>
  template <typename series_type>
  series_info_type<series_type> find_series(
      std::string_view series_name) const {
    priv_series_type_check<series_type>();
    auto itr = priv_find_series(series_name);
    if (itr == m_series.end()) {
      return series_info_type<series_type>{
          .series_index = std::numeric_limits<size_t>::max()};
>>>>>>> bcce39ee
    }
    return series_info_type<series_type>{
        .series_index = (size_t)std::abs(std::distance(m_series.begin(), itr))};
  }

<<<<<<< HEAD
    priv_set_series_data<series_type>(m_series[series_index], record_id, value);
  }

  template <typename series_type>
  void set(const series_info_type<series_type> &series_info,
           const record_id_type record_id, series_type value) {
    priv_series_type_check<series_type>();
    if (series_info.series_index >= m_series.size()) {
      throw std::runtime_error("Series not found");
    }

    priv_set_series_data<series_type>(m_series[series_info.series_index],
                                      record_id, value);
  }

  /// Returns series_info_type<series_type>
  template <typename series_type>
  series_info_type<series_type> find_series(
      std::string_view series_name) const {
    priv_series_type_check<series_type>();
    auto itr = priv_find_series(series_name);
    if (itr == m_series.end()) {
      return series_info_type<series_type>{
          .series_index = std::numeric_limits<size_t>::max()};
    }
    return series_info_type<series_type>{
        .series_index = (size_t)std::abs(std::distance(m_series.begin(), itr))};
  }

  size_t num_records() const {
    size_t to_return = 0;
    for (bool b : m_record_status) {
      if (b) to_return++;
    }
    return to_return;
  }

  size_t num_series() const { return m_series.size(); }

  bool is_record_valid(const record_id_type record_id) const {
    return m_record_status.size() > record_id && m_record_status[record_id];
  }

  // Change name
  template <typename series_func_t>
  void visit_field(std::string_view     series_name,
                     const record_id_type record_id,
                     series_func_t        series_func) const {
    auto itr = priv_find_series(series_name);
    if (itr == m_series.end()) {
      throw std::runtime_error("Series not found");
    }
    if (!is_record_valid(record_id)) {
      throw std::runtime_error("Invalid record");
    }

    const auto &series_item = *itr;

    std::visit(
        [&series_func, record_id](const auto &container) {
          if (!container.contains(record_id)) return;
          using T = std::decay_t<decltype(container)>;
          if constexpr (std::is_same_v<
                            T, series_container_type<std::string_view>>) {
            series_func(container.at(record_id).to_view());
          } else {
            series_func(container.at(record_id));
          }
        },
        series_item.container);
  }

  // Change name
=======
  //// Returns the number of records (rows)
  size_t num_records() const { return m_record_status.size(); }

  /// \brief Returns the number of series (columns)
  size_t num_series() const { return m_series.size(); }

  /// \brief Returns the number of non-None items in a series
  size_t size(std::string_view series_name) const {
    auto itr = priv_find_series(series_name);
    if (itr == m_series.end()) {
      throw std::runtime_error("Series not found");
    }

    return std::visit(
        [this](const auto &container) { return container.size(); },
        itr->container);
  }

  /// \brief Loop over all records of a series, skipping None values.
  /// series_func_t: [](int record_id, auto single_series_value) {}
  template <typename series_type, typename series_func_t>
  void for_all(std::string_view series_name, series_func_t series_func) const {
    auto itr = priv_find_series(series_name);
    if (itr == m_series.end()) {
      throw std::runtime_error("Series not found");
    }

    const auto &container =
        priv_get_series_container<series_type>(itr->container);
    for (size_t i = 0; i < m_record_status.size(); ++i) {
      if (container.contains(i)) {
        series_func(i, container.at(i));
      }
    }
  }

  template <typename series_type, typename series_func_t>
  void for_all(series_info_type<series_type> series_info,
               series_func_t                 series_func) const {
    if (series_info.series_index >= m_series.size()) {
      throw std::runtime_error("Series not found");
    }

    const auto &container = priv_get_series_container<series_type>(
        m_series[series_info.series_index]);
    for (size_t i = 0; i < m_record_status.size(); ++i) {
      if (container.contains(i)) {
        series_func(i, container.at(i));
      }
    }
  }

  /// \brief for_all() without series_type
>>>>>>> bcce39ee
  template <typename series_func_t>
  void for_all_dynamic(std::string_view series_name,
                       series_func_t    series_func) const {
    auto itr = priv_find_series(series_name);
    if (itr == m_series.end()) {
      throw std::runtime_error("Series not found");
    }

    const auto &series_item = *itr;
    for (size_t i = 0; i < m_record_status.size(); ++i) {
<<<<<<< HEAD
      if (m_record_status[i]) {
        std::visit(
            [&series_func, i](const auto &container) {
              if (!container.contains(i)) return;
              using T = std::decay_t<decltype(container)>;
              if constexpr (std::is_same_v<
                                T, series_container_type<std::string_view>>) {
                series_func(i, container.at(i).to_view());
              } else {
                series_func(i, container.at(i));
              }
            },
            series_item.container);
      }
    }
  }

  // series_func_t: [](int record_id, auto value) {}
  template <typename series_type, typename series_func_t>
  void for_all(std::string_view series_name, series_func_t series_func) const {
    auto itr = priv_find_series(series_name);
    if (itr == m_series.end()) {
      throw std::runtime_error("Series not found");
    }

    const auto &container =
        priv_get_series_container<series_type>(itr->container);
    for (size_t i = 0; i < m_record_status.size(); ++i) {
      if (m_record_status[i] && container.contains(i)) {
        series_func(i, container.at(i));
      }
    }
  }

  template <typename series_type, typename series_func_t>
  void for_all(series_info_type<series_type> series_info,
               series_func_t                 series_func) const {
    if (series_info.series_index >= m_series.size()) {
      throw std::runtime_error("Series not found");
    }

    const auto &container = priv_get_series_container<series_type>(
        m_series[series_info.series_index]);
    for (size_t i = 0; i < m_record_status.size(); ++i) {
      if (container.contains(i)) {
        series_func(i, container.at(i));
      }
    }
  }

=======
      std::visit(
          [&series_func, i](const auto &container) {
            if (!container.contains(i)) return;
            using T = std::decay_t<decltype(container)>;
            if constexpr (std::is_same_v<
                              T, series_container_type<std::string_view>>) {
              series_func(i, container.at(i).to_view());
            } else {
              series_func(i, container.at(i));
            }
          },
          series_item.container);
    }
  }

  /// \brief Returns if a series exists associated with the name
>>>>>>> bcce39ee
  bool contains(std::string_view series_name) const {
    return priv_find_series(series_name) != m_series.end();
  }

<<<<<<< HEAD
=======
  /// \brief Returns the series names
>>>>>>> bcce39ee
  std::vector<std::string> get_series_names() const {
    std::vector<std::string> series_names;
    for (const auto &item : m_series) {
      series_names.push_back(item.name);
    }
    return series_names;
  }

<<<<<<< HEAD
  // Remove a series by name
=======
  /// \brief Remove a series by name
>>>>>>> bcce39ee
  bool remove_series(std::string_view series_name) {
    auto itr = priv_find_series(series_name);
    if (itr == m_series.end()) {
      return false;
    }

    m_series.erase(itr);
    return true;
  }

<<<<<<< HEAD
  // Remove a series by series_info_type
=======
  /// \brief  Remove a series by series_info_type
>>>>>>> bcce39ee
  template <typename series_type>
  bool remove_series(const series_info_type<series_type> &series_info) {
    return priv_remove_series(series_info.series_index);
  }

<<<<<<< HEAD
  // Remove a record,
  // Destroy all series data of the record
=======
  /// \brief Remove a record, destroy all series data of the record
>>>>>>> bcce39ee
  bool remove_record(const record_id_type record_id) {
    if (record_id >= m_record_status.size()) {
      return false;
    }

    for (auto &series : m_series) {
      std::visit([&record_id](auto &container) { container.erase(record_id); },
                 series.container);
    }

    m_record_status[record_id] = false;
    return true;
  }
<<<<<<< HEAD

  void convert(std::string_view series_name, container_kind new_kind) {
    auto itr = priv_find_series(series_name);
    if (itr == m_series.end()) {
      throw std::runtime_error("Series not found");
    }

    std::visit([new_kind](auto &container) { container.convert(new_kind); },
               itr->container);
  }

  /// \brief Returns the load factor of the series
  /// When the series container is sparse, it always returns 1.0.
  /// When the series container is dense, it returns the ratio of the number of
  /// items to the capacity.
  double load_factor(std::string_view series_name) const {
=======

  /// \brief Convert the container kind of a series
  void convert(std::string_view series_name, container_kind new_kind) {
>>>>>>> bcce39ee
    auto itr = priv_find_series(series_name);
    if (itr == m_series.end()) {
      throw std::runtime_error("Series not found");
    }

<<<<<<< HEAD
    return std::visit(
        [](const auto &container) {
          if (container.empty()) {
            return double(0);
          }
          return container.load_factor();
        },
        itr->container);
=======
    std::visit([new_kind](auto &container) { container.convert(new_kind); },
               itr->container);
  }

  /// \brief Returns the load factor of the series, which is determined by
  /// load-factor = non-None items / #of records.
  /// This one does not consider
  double load_factor(std::string_view series_name) const {
    return double(size(series_name)) / m_record_status.size();
>>>>>>> bcce39ee
  }

 private:
  template <class series_type>
  static constexpr void priv_series_type_check() {
    static_assert(std::is_same_v<series_type, bool> ||
                      std::is_same_v<series_type, int64_t> ||
                      std::is_same_v<series_type, uint64_t> ||
                      std::is_same_v<series_type, double> ||
                      std::is_same_v<series_type, std::string_view>,
                  "Unsupported series type");
  }

  multiseries_main_container_type::iterator priv_find_series(
      std::string_view series_name) {
    for (auto itr = m_series.begin(); itr != m_series.end(); ++itr) {
      if (itr->name == series_name) {
        return itr;
      }
    }
    return m_series.end();
  }

  multiseries_main_container_type::const_iterator priv_find_series(
      std::string_view series_name) const {
    for (auto itr = m_series.cbegin(); itr != m_series.cend(); ++itr) {
      if (itr->name == series_name) {
        return itr;
      }
    }
    return m_series.cend();
  }

  template <typename series_type>
  const auto &priv_get_series_container(
      const container_variant &series_store) const {
    return std::get<series_container_type<series_type>>(series_store);
  }

  template <typename series_type>
  auto &priv_get_series_container(container_variant &series_store) {
    return std::get<series_container_type<series_type>>(series_store);
  }

  template <typename series_type>
  const auto priv_get_series_data(const container_variant &series_store,
                                  const record_id_type     record_id) const {
    if constexpr (std::is_same_v<series_type, std::string_view>) {
      if (!priv_get_series_container<series_type>(series_store)
               .contains(record_id)) {
        throw std::runtime_error("Series data not found");
      }
      // Returns a string_view (not reference)
      return priv_get_series_container<series_type>(series_store)
          .at(record_id)
          .to_view();
    } else {
      return priv_get_series_container<series_type>(series_store).at(record_id);
    }
  }

  template <typename series_type>
  void priv_set_series_data(series_header       &series,
                            const record_id_type record_id,
                            const series_type   &value) {
    if constexpr (std::is_same_v<series_type, std::string_view>) {
      auto accessor =
          cstr::add_string(value.data(), value.size(), *m_string_store);
      priv_get_series_container<series_type>(series.container)[record_id] =
          accessor;
    } else {
      priv_get_series_container<series_type>(series.container)[record_id] =
          value;
    }
  }

  deque_type<bool>                m_record_status;
  multiseries_main_container_type m_series;
  string_store_pointer_type       m_string_store;
};

using record_store = basic_record_store<>;
}  // namespace multiseries<|MERGE_RESOLUTION|>--- conflicted
+++ resolved
@@ -191,7 +191,6 @@
         },
         itr->container);
   }
-<<<<<<< HEAD
 
   /// \brief Returns if a series data of a record is None (does not exist)
   template <typename series_type>
@@ -205,6 +204,7 @@
                 .contains(record_id);
   }
 
+  /// \brief Set a series data of a record (row)
   template <typename series_type>
   void set(std::string_view series_name, const record_id_type record_id,
            series_type value) {
@@ -218,39 +218,6 @@
   }
 
   template <typename series_type>
-  void set(size_t series_index, const record_id_type record_id,
-           series_type value) {
-    priv_series_type_check<series_type>();
-    if (series_index >= m_series.size()) {
-      throw std::runtime_error("Series not found");
-=======
-
-  /// \brief Returns if a series data of a record is None (does not exist)
-  template <typename series_type>
-  bool is_none(const series_info_type<series_type> &series_info,
-               const record_id_type                 record_id) const {
-    if (series_info.series_index >= m_series.size()) {
-      return true;
-    }
-    return !std::get<series_container_type<series_type>>(
-                m_series[series_info.series_index].container)
-                .contains(record_id);
-  }
-
-  /// \brief Set a series data of a record (row)
-  template <typename series_type>
-  void set(std::string_view series_name, const record_id_type record_id,
-           series_type value) {
-    priv_series_type_check<series_type>();
-    auto itr = priv_find_series(series_name);
-    if (itr == m_series.end()) {
-      throw std::runtime_error("Series not found");
-    }
-
-    priv_set_series_data<series_type>(*itr, record_id, value);
-  }
-
-  template <typename series_type>
   void set(const series_info_type<series_type> &series_info,
            const record_id_type record_id, series_type value) {
     priv_series_type_check<series_type>();
@@ -271,87 +238,11 @@
     if (itr == m_series.end()) {
       return series_info_type<series_type>{
           .series_index = std::numeric_limits<size_t>::max()};
->>>>>>> bcce39ee
     }
     return series_info_type<series_type>{
         .series_index = (size_t)std::abs(std::distance(m_series.begin(), itr))};
   }
 
-<<<<<<< HEAD
-    priv_set_series_data<series_type>(m_series[series_index], record_id, value);
-  }
-
-  template <typename series_type>
-  void set(const series_info_type<series_type> &series_info,
-           const record_id_type record_id, series_type value) {
-    priv_series_type_check<series_type>();
-    if (series_info.series_index >= m_series.size()) {
-      throw std::runtime_error("Series not found");
-    }
-
-    priv_set_series_data<series_type>(m_series[series_info.series_index],
-                                      record_id, value);
-  }
-
-  /// Returns series_info_type<series_type>
-  template <typename series_type>
-  series_info_type<series_type> find_series(
-      std::string_view series_name) const {
-    priv_series_type_check<series_type>();
-    auto itr = priv_find_series(series_name);
-    if (itr == m_series.end()) {
-      return series_info_type<series_type>{
-          .series_index = std::numeric_limits<size_t>::max()};
-    }
-    return series_info_type<series_type>{
-        .series_index = (size_t)std::abs(std::distance(m_series.begin(), itr))};
-  }
-
-  size_t num_records() const {
-    size_t to_return = 0;
-    for (bool b : m_record_status) {
-      if (b) to_return++;
-    }
-    return to_return;
-  }
-
-  size_t num_series() const { return m_series.size(); }
-
-  bool is_record_valid(const record_id_type record_id) const {
-    return m_record_status.size() > record_id && m_record_status[record_id];
-  }
-
-  // Change name
-  template <typename series_func_t>
-  void visit_field(std::string_view     series_name,
-                     const record_id_type record_id,
-                     series_func_t        series_func) const {
-    auto itr = priv_find_series(series_name);
-    if (itr == m_series.end()) {
-      throw std::runtime_error("Series not found");
-    }
-    if (!is_record_valid(record_id)) {
-      throw std::runtime_error("Invalid record");
-    }
-
-    const auto &series_item = *itr;
-
-    std::visit(
-        [&series_func, record_id](const auto &container) {
-          if (!container.contains(record_id)) return;
-          using T = std::decay_t<decltype(container)>;
-          if constexpr (std::is_same_v<
-                            T, series_container_type<std::string_view>>) {
-            series_func(container.at(record_id).to_view());
-          } else {
-            series_func(container.at(record_id));
-          }
-        },
-        series_item.container);
-  }
-
-  // Change name
-=======
   //// Returns the number of records (rows)
   size_t num_records() const { return m_record_status.size(); }
 
@@ -405,7 +296,6 @@
   }
 
   /// \brief for_all() without series_type
->>>>>>> bcce39ee
   template <typename series_func_t>
   void for_all_dynamic(std::string_view series_name,
                        series_func_t    series_func) const {
@@ -416,58 +306,6 @@
 
     const auto &series_item = *itr;
     for (size_t i = 0; i < m_record_status.size(); ++i) {
-<<<<<<< HEAD
-      if (m_record_status[i]) {
-        std::visit(
-            [&series_func, i](const auto &container) {
-              if (!container.contains(i)) return;
-              using T = std::decay_t<decltype(container)>;
-              if constexpr (std::is_same_v<
-                                T, series_container_type<std::string_view>>) {
-                series_func(i, container.at(i).to_view());
-              } else {
-                series_func(i, container.at(i));
-              }
-            },
-            series_item.container);
-      }
-    }
-  }
-
-  // series_func_t: [](int record_id, auto value) {}
-  template <typename series_type, typename series_func_t>
-  void for_all(std::string_view series_name, series_func_t series_func) const {
-    auto itr = priv_find_series(series_name);
-    if (itr == m_series.end()) {
-      throw std::runtime_error("Series not found");
-    }
-
-    const auto &container =
-        priv_get_series_container<series_type>(itr->container);
-    for (size_t i = 0; i < m_record_status.size(); ++i) {
-      if (m_record_status[i] && container.contains(i)) {
-        series_func(i, container.at(i));
-      }
-    }
-  }
-
-  template <typename series_type, typename series_func_t>
-  void for_all(series_info_type<series_type> series_info,
-               series_func_t                 series_func) const {
-    if (series_info.series_index >= m_series.size()) {
-      throw std::runtime_error("Series not found");
-    }
-
-    const auto &container = priv_get_series_container<series_type>(
-        m_series[series_info.series_index]);
-    for (size_t i = 0; i < m_record_status.size(); ++i) {
-      if (container.contains(i)) {
-        series_func(i, container.at(i));
-      }
-    }
-  }
-
-=======
       std::visit(
           [&series_func, i](const auto &container) {
             if (!container.contains(i)) return;
@@ -484,15 +322,11 @@
   }
 
   /// \brief Returns if a series exists associated with the name
->>>>>>> bcce39ee
   bool contains(std::string_view series_name) const {
     return priv_find_series(series_name) != m_series.end();
   }
 
-<<<<<<< HEAD
-=======
   /// \brief Returns the series names
->>>>>>> bcce39ee
   std::vector<std::string> get_series_names() const {
     std::vector<std::string> series_names;
     for (const auto &item : m_series) {
@@ -501,11 +335,7 @@
     return series_names;
   }
 
-<<<<<<< HEAD
-  // Remove a series by name
-=======
   /// \brief Remove a series by name
->>>>>>> bcce39ee
   bool remove_series(std::string_view series_name) {
     auto itr = priv_find_series(series_name);
     if (itr == m_series.end()) {
@@ -516,22 +346,13 @@
     return true;
   }
 
-<<<<<<< HEAD
-  // Remove a series by series_info_type
-=======
   /// \brief  Remove a series by series_info_type
->>>>>>> bcce39ee
   template <typename series_type>
   bool remove_series(const series_info_type<series_type> &series_info) {
     return priv_remove_series(series_info.series_index);
   }
 
-<<<<<<< HEAD
-  // Remove a record,
-  // Destroy all series data of the record
-=======
   /// \brief Remove a record, destroy all series data of the record
->>>>>>> bcce39ee
   bool remove_record(const record_id_type record_id) {
     if (record_id >= m_record_status.size()) {
       return false;
@@ -545,43 +366,14 @@
     m_record_status[record_id] = false;
     return true;
   }
-<<<<<<< HEAD
-
-  void convert(std::string_view series_name, container_kind new_kind) {
-    auto itr = priv_find_series(series_name);
-    if (itr == m_series.end()) {
-      throw std::runtime_error("Series not found");
-    }
-
-    std::visit([new_kind](auto &container) { container.convert(new_kind); },
-               itr->container);
-  }
-
-  /// \brief Returns the load factor of the series
-  /// When the series container is sparse, it always returns 1.0.
-  /// When the series container is dense, it returns the ratio of the number of
-  /// items to the capacity.
-  double load_factor(std::string_view series_name) const {
-=======
 
   /// \brief Convert the container kind of a series
   void convert(std::string_view series_name, container_kind new_kind) {
->>>>>>> bcce39ee
-    auto itr = priv_find_series(series_name);
-    if (itr == m_series.end()) {
-      throw std::runtime_error("Series not found");
-    }
-
-<<<<<<< HEAD
-    return std::visit(
-        [](const auto &container) {
-          if (container.empty()) {
-            return double(0);
-          }
-          return container.load_factor();
-        },
-        itr->container);
-=======
+    auto itr = priv_find_series(series_name);
+    if (itr == m_series.end()) {
+      throw std::runtime_error("Series not found");
+    }
+
     std::visit([new_kind](auto &container) { container.convert(new_kind); },
                itr->container);
   }
@@ -591,7 +383,6 @@
   /// This one does not consider
   double load_factor(std::string_view series_name) const {
     return double(size(series_name)) / m_record_status.size();
->>>>>>> bcce39ee
   }
 
  private:
